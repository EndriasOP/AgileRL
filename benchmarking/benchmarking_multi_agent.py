import importlib

import supersuit as ss
import torch
import yaml
from accelerate import Accelerator

from agilerl.algorithms.core.registry import HyperparameterConfig, RLParameter
from agilerl.components.multi_agent_replay_buffer import MultiAgentReplayBuffer
from agilerl.hpo.mutation import Mutations
from agilerl.hpo.tournament import TournamentSelection
from agilerl.training.train_multi_agent import train_multi_agent

from agilerl.utils.utils import (
    create_population,
    make_multi_agent_vect_envs,
    observation_space_channels_to_first,
)

# !Note: If you are running this demo without having installed agilerl,
# uncomment and place the following above agilerl imports:

# import sys
# sys.path.append('../')


def main(INIT_HP, MUTATION_PARAMS, NET_CONFIG, DISTRIBUTED_TRAINING):
    device = torch.device("cuda" if torch.cuda.is_available() else "cpu")
    print("============ AgileRL Multi-agent benchmarking ============")

    if DISTRIBUTED_TRAINING:
        accelerator = Accelerator()
        accelerator.wait_for_everyone()
        if accelerator.is_main_process:
            print("===== Distributed Training =====")
        accelerator.wait_for_everyone()
    else:
        accelerator = None
    print(f"DEVICE: {device}")

    env = importlib.import_module(f"{INIT_HP['ENV_NAME']}").parallel_env
    env_kwargs = dict(max_cycles=25, continuous_actions=True)
    env = make_multi_agent_vect_envs(env, num_envs=INIT_HP["NUM_ENVS"], **env_kwargs)

    if INIT_HP["CHANNELS_LAST"]:
        # Environment processing for image based observations
        env = ss.frame_skip_v0(env, 4)
        env = ss.clip_reward_v0(env, lower_bound=-1, upper_bound=1)
        env = ss.color_reduction_v0(env, mode="B")
        env = ss.resize_v1(env, x_size=84, y_size=84)
        env = ss.frame_stack_v1(env, 4)

<<<<<<< HEAD
    env.reset()
=======
    env.reset(seed=42)
    # Configure the multi-agent algo input arguments
    try:
        state_dims = [env.single_observation_space(agent).n for agent in env.agents]
        one_hot = True
    except Exception:
        state_dims = [env.single_observation_space(agent).shape for agent in env.agents]
        one_hot = False
    try:
        action_dims = [env.single_action_space(agent).n for agent in env.agents]
        INIT_HP["DISCRETE_ACTIONS"] = True
        INIT_HP["MAX_ACTION"] = None
        INIT_HP["MIN_ACTION"] = None
    except Exception:
        action_dims = [env.single_action_space(agent).shape[0] for agent in env.agents]
        INIT_HP["DISCRETE_ACTIONS"] = False
        INIT_HP["MAX_ACTION"] = [
            env.single_action_space(agent).high for agent in env.agents
        ]
        INIT_HP["MIN_ACTION"] = [
            env.single_action_space(agent).low for agent in env.agents
        ]
>>>>>>> 1dc295ae

    # Configure the multi-agent algo input arguments
    observation_spaces = [env.single_observation_space(agent) for agent in env.agents]
    action_spaces = [env.single_action_space(agent) for agent in env.agents]
    if INIT_HP["CHANNELS_LAST"]:
        observation_spaces = [observation_space_channels_to_first(obs) for obs in observation_spaces]

    INIT_HP["AGENT_IDS"] = [agent_id for agent_id in env.agents]

    field_names = ["state", "action", "reward", "next_state", "done"]
    memory = MultiAgentReplayBuffer(
        INIT_HP["MEMORY_SIZE"],
        field_names=field_names,
        agent_ids=INIT_HP["AGENT_IDS"],
        device=device,
    )

    tournament = TournamentSelection(
        INIT_HP["TOURN_SIZE"],
        INIT_HP["ELITISM"],
        INIT_HP["POP_SIZE"],
        INIT_HP["EVAL_LOOP"],
    )

    mutations = Mutations(
        no_mutation=MUTATION_PARAMS["NO_MUT"],
        architecture=MUTATION_PARAMS["ARCH_MUT"],
        new_layer_prob=MUTATION_PARAMS["NEW_LAYER"],
        parameters=MUTATION_PARAMS["PARAMS_MUT"],
        activation=MUTATION_PARAMS["ACT_MUT"],
        rl_hp=MUTATION_PARAMS["RL_HP_MUT"],
        mutation_sd=MUTATION_PARAMS["MUT_SD"],
        agent_ids=INIT_HP["AGENT_IDS"],
        rand_seed=MUTATION_PARAMS["RAND_SEED"],
        device=device,
        accelerator=accelerator,
    )

    hp_config = HyperparameterConfig(
        lr_actor = RLParameter(min=MUTATION_PARAMS['MIN_LR'], max=MUTATION_PARAMS['MAX_LR']),
        lr_critic = RLParameter(min=MUTATION_PARAMS['MIN_LR'], max=MUTATION_PARAMS['MAX_LR']),
        batch_size = RLParameter(
            min=MUTATION_PARAMS['MIN_BATCH_SIZE'],
            max=MUTATION_PARAMS['MAX_BATCH_SIZE'],
            dtype=int
            ),
        learn_step = RLParameter(
            min=MUTATION_PARAMS['MIN_LEARN_STEP'],
            max=MUTATION_PARAMS['MAX_LEARN_STEP'],
            dtype=int,
            grow_factor=1.5,
            shrink_factor=0.75
            )
    )

    agent_pop = create_population(
        algo=INIT_HP["ALGO"],
        observation_space=observation_spaces,
        action_space=action_spaces,
        net_config=NET_CONFIG,
        INIT_HP=INIT_HP,
        hp_config=hp_config,
        actor_network=None,
        critic_network=None,
        population_size=INIT_HP["POP_SIZE"],
        num_envs=INIT_HP["NUM_ENVS"],
        device=device,
        accelerator=accelerator,
        torch_compiler=INIT_HP["TORCH_COMPILE"],
    )

    train_multi_agent(
        env,
        INIT_HP["ENV_NAME"],
        INIT_HP["ALGO"],
        agent_pop,
        memory=memory,
        sum_scores=True,
        INIT_HP=INIT_HP,
        MUT_P=MUTATION_PARAMS,
        swap_channels=INIT_HP["CHANNELS_LAST"],
        max_steps=INIT_HP["MAX_STEPS"],
        evo_steps=INIT_HP["EVO_STEPS"],
        eval_steps=INIT_HP["EVAL_STEPS"],
        eval_loop=INIT_HP["EVAL_LOOP"],
        learning_delay=INIT_HP["LEARNING_DELAY"],
        target=INIT_HP["TARGET_SCORE"],
        tournament=tournament,
        mutation=mutations,
        wb=INIT_HP["WANDB"],
        accelerator=accelerator,
    )

    if str(device) == "cuda":
        torch.cuda.empty_cache()


if __name__ == "__main__":
    with open("configs/training/maddpg.yaml") as file:
        config = yaml.safe_load(file)
    INIT_HP = config["INIT_HP"]
    MUTATION_PARAMS = config["MUTATION_PARAMS"]
    NET_CONFIG = config["NET_CONFIG"]
    DISTRIBUTED_TRAINING = config["DISTRIBUTED_TRAINING"]
    main(INIT_HP, MUTATION_PARAMS, NET_CONFIG, DISTRIBUTED_TRAINING)<|MERGE_RESOLUTION|>--- conflicted
+++ resolved
@@ -50,33 +50,7 @@
         env = ss.resize_v1(env, x_size=84, y_size=84)
         env = ss.frame_stack_v1(env, 4)
 
-<<<<<<< HEAD
-    env.reset()
-=======
     env.reset(seed=42)
-    # Configure the multi-agent algo input arguments
-    try:
-        state_dims = [env.single_observation_space(agent).n for agent in env.agents]
-        one_hot = True
-    except Exception:
-        state_dims = [env.single_observation_space(agent).shape for agent in env.agents]
-        one_hot = False
-    try:
-        action_dims = [env.single_action_space(agent).n for agent in env.agents]
-        INIT_HP["DISCRETE_ACTIONS"] = True
-        INIT_HP["MAX_ACTION"] = None
-        INIT_HP["MIN_ACTION"] = None
-    except Exception:
-        action_dims = [env.single_action_space(agent).shape[0] for agent in env.agents]
-        INIT_HP["DISCRETE_ACTIONS"] = False
-        INIT_HP["MAX_ACTION"] = [
-            env.single_action_space(agent).high for agent in env.agents
-        ]
-        INIT_HP["MIN_ACTION"] = [
-            env.single_action_space(agent).low for agent in env.agents
-        ]
->>>>>>> 1dc295ae
-
     # Configure the multi-agent algo input arguments
     observation_spaces = [env.single_observation_space(agent) for agent in env.agents]
     action_spaces = [env.single_action_space(agent) for agent in env.agents]
