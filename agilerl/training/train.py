import os
from datetime import datetime

import numpy as np
from torch.utils.data import DataLoader
from tqdm import trange

import wandb
from agilerl.components.replay_data import ReplayDataset
from agilerl.components.sampler import Sampler
from agilerl.utils.utils import calculate_vectorized_scores


def train(
    env,
    env_name,
    algo,
    pop,
    memory,
    INIT_HP,
    MUT_P,
    swap_channels=False,
    n_episodes=2000,
    max_steps=500,
    evo_epochs=5,
    evo_loop=1,
    eps_start=1.0,
    eps_end=0.1,
    eps_decay=0.995,
    target=200.0,
    n_step=False,
    per=False,
    noisy=False,
    n_step_memory=None,
    tournament=None,
    mutation=None,
    checkpoint=None,
    checkpoint_path=None,
    wb=False,
    verbose=True,
    accelerator=None,
):
    """The general online RL training function. Returns trained population of agents
    and their fitnesses.

    :param env: The environment to train in. Can be vectorized.
    :type env: Gym-style environment
    :param env_name: Environment name
    :type env_name: str
    :param algo: RL algorithm name
    :type algo: str
    :param pop: Population of agents
    :type pop: List[object]
    :param memory: Experience Replay Buffer
    :type memory: object
    :param swap_channels: Swap image channels dimension from last to first [H, W, C] -> [C, H, W], defaults to False
    :type swap_channels: bool, optional
    :param n_episodes: Maximum number of training episodes, defaults to 2000
    :type n_episodes: int, optional
    :param max_steps: Maximum number of steps in environment per episode, defaults to 500
    :type max_steps: int, optional
    :param evo_epochs: Evolution frequency (episodes), defaults to 5
    :type evo_epochs: int, optional
    :param evo_loop: Number of evaluation episodes, defaults to 1
    :type evo_loop: int, optional
    :param eps_start: Maximum exploration - initial epsilon value, defaults to 1.0
    :type eps_start: float, optional
    :param eps_end: Minimum exploration - final epsilon value, defaults to 0.1
    :type eps_end: float, optional
    :param eps_decay: Epsilon decay per episode, defaults to 0.995
    :type eps_decay: float, optional
    :param target: Target score for early stopping, defaults to 200.
    :type target: float, optional
    :param n_step: Use multi-step experience replay buffer, defaults to False
    :type n_step: bool, optional
    :param per: Using prioritized experience replay buffer, defaults to False
    :type per: bool, optional
    :param noisy: Using noisy network exploration, defaults to False
    :type noisy: bool, optional
    :param memory: Multi-step Experience Replay Buffer to be used alongside Prioritized ERB, defaults to None
    :type memory: object, optional
    :param tournament: Tournament selection object, defaults to None
    :type tournament: object, optional
    :param mutation: Mutation object, defaults to None
    :type mutation: object, optional
    :param checkpoint: Checkpoint frequency (episodes), defaults to None
    :type checkpoint: int, optional
    :param checkpoint_path: Location to save checkpoint, defaults to None
    :type checkpoint_path: str, optional
    :param wb: Weights & Biases tracking, defaults to False
    :type wb: bool, optional
    :param verbose: Display training stats, defaults to True
    :type verbose: bool, optional
    :param accelerator: Accelerator for distributed computing, defaults to None
    :type accelerator: Hugging Face accelerate.Accelerator(), optional
    """
    if wb:
        if accelerator is not None:
            accelerator.wait_for_everyone()
            if accelerator.is_main_process:
                wandb.init(
                    # set the wandb project where this run will be logged
                    project="AgileRL",
                    name="{}-EvoHPO-{}-{}".format(
                        env_name, algo, datetime.now().strftime("%m%d%Y%H%M%S")
                    ),
                    # track hyperparameters and run metadata
                    config={
                        "algo": f"Evo HPO {algo}",
                        "env": env_name,
                        "batch_size": INIT_HP["BATCH_SIZE"],
                        "lr": INIT_HP["LR"],
                        "gamma": INIT_HP["GAMMA"],
                        "memory_size": INIT_HP["MEMORY_SIZE"],
                        "learn_step": INIT_HP["LEARN_STEP"],
                        "tau": INIT_HP["TAU"],
                        "pop_size": INIT_HP["POP_SIZE"],
                        "no_mut": MUT_P["NO_MUT"],
                        "arch_mut": MUT_P["ARCH_MUT"],
                        "params_mut": MUT_P["PARAMS_MUT"],
                        "act_mut": MUT_P["ACT_MUT"],
                        "rl_hp_mut": MUT_P["RL_HP_MUT"],
                    },
                )
            accelerator.wait_for_everyone()
        else:
            wandb.init(
                # set the wandb project where this run will be logged
                project="AgileRL",
                name="{}-EvoHPO-{}-{}".format(
                    env_name, algo, datetime.now().strftime("%m%d%Y%H%M%S")
                ),
                # track hyperparameters and run metadata
                config={
                    "algo": f"Evo HPO {algo}",
                    "env": env_name,
                    "batch_size": INIT_HP["BATCH_SIZE"],
                    "lr": INIT_HP["LR"],
                    "gamma": INIT_HP["GAMMA"],
                    "memory_size": INIT_HP["MEMORY_SIZE"],
                    "learn_step": INIT_HP["LEARN_STEP"],
                    "tau": INIT_HP["TAU"],
                    "pop_size": INIT_HP["POP_SIZE"],
                    "no_mut": MUT_P["NO_MUT"],
                    "arch_mut": MUT_P["ARCH_MUT"],
                    "params_mut": MUT_P["PARAMS_MUT"],
                    "act_mut": MUT_P["ACT_MUT"],
                    "rl_hp_mut": MUT_P["RL_HP_MUT"],
                    "details": "No output activation.",
                },
            )

    if accelerator is not None:
        accel_temp_models_path = f"models/{env_name}"
        if accelerator.is_main_process:
            if not os.path.exists(accel_temp_models_path):
                os.makedirs(accel_temp_models_path)

    # Detect if environment is vectorised
    if hasattr(env, "num_envs"):
        is_vectorised = True
    else:
        is_vectorised = False

    save_path = (
        checkpoint_path.split(".pt")[0]
        if checkpoint_path is not None
        else "{}-EvoHPO-{}-{}".format(
            env_name, algo, datetime.now().strftime("%m%d%Y%H%M%S")
        )
    )

    if accelerator is not None:
        # Create dataloader from replay buffer
        replay_dataset = ReplayDataset(memory, pop[0].batch_size)
        replay_dataloader = DataLoader(replay_dataset, batch_size=None)
        replay_dataloader = accelerator.prepare(replay_dataloader)
        sampler = Sampler(
            distributed=True, dataset=replay_dataset, dataloader=replay_dataloader
        )
    else:
        sampler = Sampler(distributed=False, per=per, memory=memory)
        if n_step_memory is not None:
            n_step_sampler = Sampler(
                distributed=False, n_step=True, memory=n_step_memory
            )

    epsilon = eps_start

    if accelerator is not None:
        print(f"\nDistributed training on {accelerator.device}...")
    else:
        print("\nTraining...")

    bar_format = "{l_bar}{bar:10}| {n:4}/{total_fmt} [{elapsed:>7}<{remaining:>7}, {rate_fmt}{postfix}]"
    if accelerator is not None:
        pbar = trange(
            n_episodes,
            unit="ep",
            bar_format=bar_format,
            ascii=True,
            disable=not accelerator.is_local_main_process,
        )
    else:
        pbar = trange(n_episodes, unit="ep", bar_format=bar_format, ascii=True)

    pop_fitnesses = []
    total_steps = 0

    # Pre-training mutation
    if accelerator is None:
        if mutation is not None:
            pop = mutation.mutation(pop, pre_training_mut=True)

    # RL training loop
    for idx_epi in pbar:
        if accelerator is not None:
            accelerator.wait_for_everyone()
        for agent in pop:  # Loop through population
            state = env.reset()[0]  # Reset environment at start of episode
            rewards, terminations = [], []
<<<<<<< HEAD
            score = 0
=======
            truncs = []
>>>>>>> 7f6971c6
            for idx_step in range(max_steps):
                if swap_channels:
                    state = np.moveaxis(state, [-1], [-3])
                # Get next action from agent
<<<<<<< HEAD
                action = agent.getAction(state, epsilon)
                if not is_vectorised:
                    action = action[0]
                next_state, reward, done, _, _ = env.step(action)  # Act in environment

                # Save experience to replay buffer
                if swap_channels:
                    memory.save2memory(
                        state,
                        action,
                        reward,
                        np.moveaxis(next_state, [-1], [-3]),
                        done,
                        is_vectorised,
                    )
                else:
                    memory.save2memory(
                        state, action, reward, next_state, done, is_vectorised
                    )
=======
                if noisy:
                    action = agent.getAction(state)
                else:
                    action = agent.getAction(state, epsilon)
                next_state, reward, done, trunc, _ = env.step(
                    action
                )  # Act in environment

                # Save experience to replay buffer
                if n_step_memory is not None:
                    if swap_channels:
                        one_step_transition = n_step_memory.save2memoryVectEnvs(
                            state,
                            action,
                            reward,
                            np.moveaxis(next_state, [3], [1]),
                            done,
                        )
                    else:
                        one_step_transition = n_step_memory.save2memoryVectEnvs(
                            state,
                            action,
                            reward,
                            next_state,
                            done,
                        )
                    if one_step_transition:
                        memory.save2memoryVectEnvs(*one_step_transition)
                else:
                    if swap_channels:
                        memory.save2memoryVectEnvs(
                            state,
                            action,
                            reward,
                            np.moveaxis(next_state, [3], [1]),
                            done,
                        )
                    else:
                        memory.save2memoryVectEnvs(
                            state, action, reward, next_state, done
                        )

                if per:
                    fraction = min((idx_step + 1) / max_steps, 1.0)
                    agent.beta += fraction * (1.0 - agent.beta)
>>>>>>> 7f6971c6

                # Learn according to learning frequency
                if (
                    memory.counter % agent.learn_step == 0
                    and len(memory) >= agent.batch_size
                ):
                    # Sample replay buffer
                    # Learn according to agent's RL algorithm
                    if per:
                        experiences = sampler.sample(agent.batch_size, agent.beta)
                        if n_step_memory is not None:
                            n_step_experiences = n_step_sampler.sample(experiences[6])
                            experiences += n_step_experiences
                        idxs, priorities = agent.learn(
                            experiences, n_step=n_step, per=per
                        )
                        memory.update_priorities(idxs, priorities)
                    else:
                        experiences = sampler.sample(agent.batch_size)
                        if n_step:
                            agent.learn(experiences, n_step=n_step)
                        else:
                            agent.learn(experiences)

                if is_vectorised:
                    terminations.append(done)
                    rewards.append(reward)
                else:
                    score += reward
                state = next_state
<<<<<<< HEAD

            if is_vectorised:
                scores = calculate_vectorized_scores(
                    np.array(rewards), np.array(terminations)
                )
                score = np.mean(scores)
=======
                rewards.append(reward)
                terminations.append(done)
                truncs.append(trunc)

            scores = calculate_vectorized_scores(
                np.array(rewards), np.array(terminations)
            )
>>>>>>> 7f6971c6

            agent.scores.append(np.mean(scores))

            agent.steps[-1] += max_steps
            total_steps += max_steps

        # Update epsilon for exploration
        epsilon = max(eps_end, epsilon * eps_decay)

        # Now evolve if necessary
        if (idx_epi + 1) % evo_epochs == 0:
            # Evaluate population
            fitnesses = [
                agent.test(
                    env, swap_channels=swap_channels, max_steps=max_steps, loop=evo_loop
                )
                for agent in pop
            ]
            pop_fitnesses.append(fitnesses)

            mean_scores = np.mean([agent.scores[-evo_epochs:] for agent in pop], axis=1)

            if wb:
                if accelerator is not None:
                    accelerator.wait_for_everyone()
                    if accelerator.is_main_process:
                        wandb.log(
                            {
                                "global_step": total_steps
                                * accelerator.state.num_processes,
                                "train/mean_score": np.mean(mean_scores),
                                "eval/mean_fitness": np.mean(fitnesses),
                                "eval/best_fitness": np.max(fitnesses),
                            }
                        )
                    accelerator.wait_for_everyone()
                else:
                    wandb.log(
                        {
                            "global_step": total_steps,
                            "train/mean_score": np.mean(mean_scores),
                            "eval/mean_fitness": np.mean(fitnesses),
                            "eval/best_fitness": np.max(fitnesses),
                        }
                    )

            # Update step counter
            for agent in pop:
                agent.steps.append(agent.steps[-1])

            # Early stop if consistently reaches target
            if (
                np.all(
                    np.greater([np.mean(agent.fitness[-100:]) for agent in pop], target)
                )
                and idx_epi >= 100
            ):
                if wb:
                    wandb.finish()
                return pop, pop_fitnesses

            # Tournament selection and population mutation
            if tournament and mutation is not None:
                if accelerator is not None:
                    accelerator.wait_for_everyone()
                    for model in pop:
                        model.unwrap_models()
                    accelerator.wait_for_everyone()
                    if accelerator.is_main_process:
                        elite, pop = tournament.select(pop)
                        pop = mutation.mutation(pop)
                        for pop_i, model in enumerate(pop):
                            model.saveCheckpoint(
                                f"{accel_temp_models_path}/{algo}_{pop_i}.pt"
                            )
                    accelerator.wait_for_everyone()
                    if not accelerator.is_main_process:
                        for pop_i, model in enumerate(pop):
                            model.loadCheckpoint(
                                f"{accel_temp_models_path}/{algo}_{pop_i}.pt"
                            )
                    accelerator.wait_for_everyone()
                    for model in pop:
                        model.wrap_models()
                else:
                    elite, pop = tournament.select(pop)
                    pop = mutation.mutation(pop)

            if verbose:
                fitness = ["%.2f" % fitness for fitness in fitnesses]
                avg_fitness = ["%.2f" % np.mean(agent.fitness[-100:]) for agent in pop]
                avg_score = ["%.2f" % np.mean(agent.scores[-100:]) for agent in pop]
                agents = [agent.index for agent in pop]
                num_steps = [agent.steps[-1] for agent in pop]
                muts = [agent.mut for agent in pop]
                pbar.update(0)

                print(
                    f"""
                    --- Epoch {idx_epi + 1} ---
                    Fitness:\t\t{fitness}
                    100 fitness avgs:\t{avg_fitness}
                    100 score avgs:\t{avg_score}
                    Agents:\t\t{agents}
                    Steps:\t\t{num_steps}
                    Mutations:\t\t{muts}
                    """,
                    end="\r",
                )

        # Save model checkpoint
        if checkpoint is not None:
            if (idx_epi + 1) % checkpoint == 0:
                if accelerator is not None:
                    accelerator.wait_for_everyone()
                    for model in pop:
                        model.unwrap_models()
                    accelerator.wait_for_everyone()
                    if accelerator.is_main_process:
                        for i, agent in enumerate(pop):
                            agent.saveCheckpoint(f"{save_path}_{i}_{idx_epi+1}.pt")
                        print("Saved checkpoint.")
                    accelerator.wait_for_everyone()
                    for model in pop:
                        model.wrap_models()
                    accelerator.wait_for_everyone()
                else:
                    for i, agent in enumerate(pop):
                        agent.saveCheckpoint(f"{save_path}_{i}_{idx_epi+1}.pt")
                    print("Saved checkpoint.")

    if wb:
        if accelerator is not None:
            accelerator.wait_for_everyone()
            if accelerator.is_main_process:
                wandb.finish()
            accelerator.wait_for_everyone()
        else:
            wandb.finish()

    return pop, pop_fitnesses<|MERGE_RESOLUTION|>--- conflicted
+++ resolved
@@ -218,41 +218,18 @@
             accelerator.wait_for_everyone()
         for agent in pop:  # Loop through population
             state = env.reset()[0]  # Reset environment at start of episode
-            rewards, terminations = [], []
-<<<<<<< HEAD
+            rewards, terminations, truncs = [], [], []
             score = 0
-=======
-            truncs = []
->>>>>>> 7f6971c6
             for idx_step in range(max_steps):
                 if swap_channels:
                     state = np.moveaxis(state, [-1], [-3])
                 # Get next action from agent
-<<<<<<< HEAD
-                action = agent.getAction(state, epsilon)
+                if noisy:
+                    action = agent.getAction(state)
+                else:
+                    action = agent.getAction(state, epsilon)
                 if not is_vectorised:
                     action = action[0]
-                next_state, reward, done, _, _ = env.step(action)  # Act in environment
-
-                # Save experience to replay buffer
-                if swap_channels:
-                    memory.save2memory(
-                        state,
-                        action,
-                        reward,
-                        np.moveaxis(next_state, [-1], [-3]),
-                        done,
-                        is_vectorised,
-                    )
-                else:
-                    memory.save2memory(
-                        state, action, reward, next_state, done, is_vectorised
-                    )
-=======
-                if noisy:
-                    action = agent.getAction(state)
-                else:
-                    action = agent.getAction(state, epsilon)
                 next_state, reward, done, trunc, _ = env.step(
                     action
                 )  # Act in environment
@@ -264,7 +241,7 @@
                             state,
                             action,
                             reward,
-                            np.moveaxis(next_state, [3], [1]),
+                            np.moveaxis(next_state, [-1], [-3]),
                             done,
                         )
                     else:
@@ -279,22 +256,22 @@
                         memory.save2memoryVectEnvs(*one_step_transition)
                 else:
                     if swap_channels:
-                        memory.save2memoryVectEnvs(
+                        memory.save2memory(
                             state,
                             action,
                             reward,
-                            np.moveaxis(next_state, [3], [1]),
+                            np.moveaxis(next_state, [-1], [-3]),
                             done,
+                            is_vectorised,
                         )
                     else:
-                        memory.save2memoryVectEnvs(
-                            state, action, reward, next_state, done
+                        memory.save2memory(
+                            state, action, reward, next_state, done, is_vectorised
                         )
 
                 if per:
                     fraction = min((idx_step + 1) / max_steps, 1.0)
                     agent.beta += fraction * (1.0 - agent.beta)
->>>>>>> 7f6971c6
 
                 # Learn according to learning frequency
                 if (
@@ -322,27 +299,18 @@
                 if is_vectorised:
                     terminations.append(done)
                     rewards.append(reward)
+                    truncs.append(trunc)
                 else:
                     score += reward
                 state = next_state
-<<<<<<< HEAD
 
             if is_vectorised:
                 scores = calculate_vectorized_scores(
                     np.array(rewards), np.array(terminations)
                 )
                 score = np.mean(scores)
-=======
-                rewards.append(reward)
-                terminations.append(done)
-                truncs.append(trunc)
-
-            scores = calculate_vectorized_scores(
-                np.array(rewards), np.array(terminations)
-            )
->>>>>>> 7f6971c6
-
-            agent.scores.append(np.mean(scores))
+
+            agent.scores.append(score)
 
             agent.steps[-1] += max_steps
             total_steps += max_steps
