--- conflicted
+++ resolved
@@ -666,15 +666,11 @@
             critic_1_optimizer.step()
             critic_2_optimizer.step()
 
-<<<<<<< HEAD
+            actor_loss = None
+
             # update actor and targets every policy_freq learn steps
             self.learn_counter += 1
             if self.learn_counter % self.policy_freq == 0:
-=======
-            actor_loss = None
-            # update actor and targets every policy_freq episodes
-            if len(self.scores) % self.policy_freq == 0:
->>>>>>> eddf76fc
                 if self.arch == "mlp":
                     if self.accelerator is not None:
                         with actor.no_sync():
@@ -733,17 +729,13 @@
                     actor_loss.backward()
                 actor_optimizer.step()
 
-<<<<<<< HEAD
-        if self.learn_counter % self.policy_freq == 0:
-=======
             if hasattr(actor_loss, "item"):
                 loss_dict["actors"][f"{agent_id}"] = actor_loss.item()
             else:
                 loss_dict["actors"][f"{agent_id}"] = None
             loss_dict["critics"][f"{agent_id}"] = critic_loss.item()
 
-        if len(self.scores) % self.policy_freq == 0:
->>>>>>> eddf76fc
+        if self.learn_counter % self.policy_freq == 0:
             for (
                 actor,
                 actor_target,
