--- conflicted
+++ resolved
@@ -388,9 +388,6 @@
 
         :param infos: Info dict
         :type infos: Dict[str, Dict[...]]
-
-        :return: env_defined_actions, agent_masks
-        :rtype: Tuple[Dict[str, np.ndarray], Dict[str, np.ndarray]]
         """
 
         # Deal with case of no env_defined_actions defined in the info dict
@@ -514,14 +511,6 @@
                     if action_masks[agent] is not None
                     else None
                 )
-<<<<<<< HEAD
-                action: np.ndarray = np.ma.array(action, mask=mask)
-                discrete_action_dict[agent] = action.argmax(axis=-1)
-                if len(discrete_action_dict[agent].shape) == 1:
-                    discrete_action_dict[agent] = discrete_action_dict[agent][
-                        :, np.newaxis
-                    ]
-=======
                 action = np.ma.array(action, mask=mask)
                 if self.one_hot:
                     discrete_action_dict[agent] = action.argmax(axis=-1)
@@ -537,7 +526,12 @@
                         for agent, mask in agent_masks.items()
                     }
 
->>>>>>> 1dc295ae
+                action: np.ndarray = np.ma.array(action, mask=mask)
+                discrete_action_dict[agent] = action.argmax(axis=-1)
+                if len(discrete_action_dict[agent].shape) == 1:
+                    discrete_action_dict[agent] = discrete_action_dict[agent][
+                        :, np.newaxis
+                    ]
         else:
             discrete_action_dict = None
 
